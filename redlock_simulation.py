--- conflicted
+++ resolved
@@ -65,33 +65,10 @@
             acquired_node_count = 0
             start_time = time.monotonic()
 
-<<<<<<< HEAD
-            # acquire the lock in all the redis instances sequentially
-            for node in self.redis_nodes:
-                if self.acquire_node(node,ttl):
-                    acquired_node_count += 1
-
-            end_time = time.monotonic()
-            elapsed_milliseconds = (end_time - start_time) * 10**3
-
-                drift = (ttl * CLOCK_DRIFT_FACTOR) + 2
-                validity = ttl - (elapsed_milliseconds + drift)
-                
-                if acquired_node_count >= self.quorum and validity > 0:
-                    logger.info(f"Lock acquired on resource '{resource}' with ID {self.__lock_id}")
-                    return True, self.__lock_id
-                else:
-                    logger.warning(f"Failed to acquire lock on resource '{resource}', releasing partial locks")
-                    for node in self.redis_nodes:
-                        self.release_node(node)
-                    time.sleep(random.randint(0, DEFAULT_RETRY_DELAY) / 1000)
-            except Exception as e:
-=======
             try:
                 for node in self.redis_nodes:
                     if self.acquire_node(node):
                         acquired_node_count += 1
->>>>>>> b9bfdec2
                 
                 end_time = time.monotonic()
                 elapsed_milliseconds = (end_time - start_time) * 10**3
